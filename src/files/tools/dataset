#!/usr/bin/python3
# -*- coding: UTF-8 -*-
from pbox import *
from tinyscript import *


__script__       = "Dataset manipulation tool"
__version__      = "2.6.8"
__contributors__ = [
    {'author': "Romain Jennes", 'reason': "added dataset alterations and adversarial learning capabilities"},
]
__doc__         = """
This tool aims to manipulate a dataset in many ways including its creation, enlargement, update, alteration, selection,
 merging, export or purge.
"""
__description__ = "Make datasets of packed and not packed executables for use with Machine Learning"
__examples__    = [
    "alter my-dataset --packed-only",
    "alter my-dataset --percentage 30",
    "alter my-dataset --query \"label == '-'\"",
    "browse my-dataset --query \"label == 'upx'\"",
    "convert my-dataset --new-name my-fileless-dataset",
    "export my-dataset --format packed-samples --output my-dataset-files -n 100",
    "fix my-dataset --detect",
    "fix my-dataset --labels my-labels.json",
    "ingest dataset-packed-elf --detect",
    "ingest dataset-packed-pe --labels /path/to/exe/labels.json --merge --rename as-is",
    "list --show-all",
    "make my-dataset -f ELF -n 500 --source-dir /path/to/dotnet/exe",
    "make my-dataset -f PE,ELF -n 2000",
    "merge my-dataset dataset-to-be-merged",
    "plot characteristic my-dataset label --perplexity 50",
    "plot features my-dataset byte_0_after_ep byte_1_after_ep",
    "plot features my-dataset number_resources --format png",
    "plot labels my-dataset",
    "preprocess my-dataset --preprocessor Std",
    "purge all",
    "purge test-*",
    "remove my-dataset --query \"label == 'aspack'\"",
    "select my-dataset my-new-dataset --query \"label == 'upx'\"",
    "show my-dataset --per-format --limit 20",
    "update my-dataset --detect --refresh -s /path1/to/exe -s /path2/to/exe",
    "update my-dataset -f PE32 --source-dir /path/to/exe --labels /path/to/exe/labels.json",
    "view my-dataset --query \"ctime > 2020\"",
    "view my-dataset -q \"'PE32' in format\"",
]


if __name__ == '__main__':
    pp_help = "preprocessor for shaping the data\n- %s\n" % \
              "\n- ".join("%s: %s" % (k.ljust(10), "none" if v is None else v.__name__ \
              if not isinstance(v, tuple) else "%s with %s" % \
              (v[0].__name__, ", ".join("{}={}".format(*i) for i in v[1].items()))) \
              for k, v in sorted(PREPROCESSORS.items(), key=lambda x: x[0] or "none") if k is not None)
    cmds = parser.add_subparsers(dest="command", metavar="CMD", title="positional argument",
                                 help="command to be executed")
    alter = add_argument(cmds.add_parser("alter", category="create/modify/delete",
                                         help="alter the target dataset with a set of transformations"), "dsname")
    add_argument(alter, "alterations-set", "alteration")
    alter.add_argument("-n", "--new-name", help="name for the new altered dataset",
                       note="if None, the original dataset is altered")
    agroup = alter.add_mutually_exclusive_group()
    agroup.add_argument("-p", "--percentage", type=percentage, help="percentage of samples to be altered")
    add_argument(agroup, "query", default=None)
    agroup.add_argument("--packed-only", action="store_true", help="alter packed samples only")
    browse = add_argument(cmds.add_parser("browse", category="read",
                                          help="compute features and browse the resulting data"), "dsname")
    bgroup = browse.add_mutually_exclusive_group()
    add_argument(bgroup, "features-set")
    bgroup.add_argument("-n", "--no-feature", action="store_true", help="do not compute features")
    add_argument(browse, "n-jobs")
    add_argument(browse, "query")
    convert = add_argument(cmds.add_parser("convert", category="create/modify/delete",
                                           help="convert the target dataset to a fileless one"), "dsname")
    add_argument(convert, "features-set")
    convert.add_argument("-n", "--new-name", help="name for the new converted dataset",
                         note="if None, the original dataset is overwritten")
    add_argument(convert, "n-jobs")
    add_argument(cmds.add_parser("edit", category="create/modify/delete", help="edit the data file"), "dsname")
    export = add_argument(cmds.add_parser("export", category="create/modify/delete", help="export packed samples from a"
                                          " dataset or export the dataset to a given format"), "dsname")
    export.add_argument("-f", "--format", default="dsff", choices=("arff", "csv", "dsff", "packed-samples"),
                        help="output format")
    add_argument(export, "n-jobs")
    export.add_argument("-o", "--output", default="export", metavar="F", type=ts.folder_does_not_exist,
                        help="output folder or file for the export", note="the extension gets added automatically")
    export_ = export.add_argument_group("option when exporting packed samples", before="extra arguments")
    export_.add_argument("-n", "--number-samples", dest="n", type=ts.pos_int, default=0,
                         help="number of packed samples to be exported")
    fix = add_argument(cmds.add_parser("fix", category="create/modify/delete", help="fix a corrupted dataset"),
                       "dsname")
    add_argument(fix, "detect", "labels")
    ingest = cmds.add_parser("ingest", category="create/modify/delete",
                             help="ingest samples from a folder into new dataset(s)")
    ingest.add_argument("folder", type=ts.folder_exists, help="target folder with subfolders containing samples")
    add_argument(ingest, "detect", "labels")
    ingest.add_argument("--merge", action="store_true", help="merge all subfolders into a single dataset")
    ingest.add_argument("-m", "--min-samples", type=ts.pos_int, default=100,
                        help="minimum of samples to be found in subfolders for being kept")
    ingest.add_argument("-M", "--max-samples", type=ts.pos_int, default=0,
                        help="maximum of samples to be found in subfolders for being kept")
    ingest.add_argument("--overwrite", action="store_true", help="overwrite if dataset already exists")
    ingest.add_argument("-p", "--prefix", default="", help="prefix to be added to the name(s) of the new dataset(s)")
    ingest.add_argument("-r", "--rename", default="slugify", choices=tuple(RENAME_FUNCTIONS.keys()),
                        help="apply a function for naming the new dataset(s)")
    ingest.add_argument("-x", "--exclude", nargs="*", help="folder to be excluded")
    listds = cmds.add_parser("list", category="read", help="list all the datasets from the workspace")
    listds.add_argument("-a", "--show-all", action="store_true", help="show all datasets even those that are corrupted")
    listds.add_argument("-f", "--hide-files", action="store_true", help="hide the 'files' column")
    listds.add_argument("-r", "--raw", action="store_true", help="display unformatted text", note="useful with grep")
    make = add_argument(cmds.add_parser("make", category="create/modify/delete", help="add n randomly chosen "
                                        "executables from input sources to the dataset"), "dsname", force=True)
    make_ = make.add_mutually_exclusive_group()
    make_.add_argument("-a", "--pack-all", action="store_true", help="pack all executables",
                       note="this cannot be set with -b/--balance")
    make_.add_argument("-b", "--balance", action="store_true", help="balance the dataset relatively to the number of "
                                                                    "packers used, not between packed and not packed")
    make.add_argument("-f", "--formats", type=ts.values_list, default="All", help="list of formats to be considered")
    make.add_argument("-n", "--number", dest="n", type=ts.pos_int, default=100,
                      help="number of executables for the output dataset")
    make.add_argument("-p", "--packer", action="extend", nargs="*", type=lambda p: Packer.get(p),
                      help="packer to be used")
    make.add_argument("-s", "--source-dir", action="extend", nargs="*", type=lambda p: ts.Path(p, expand=True),
                      help="executables source directory to be included")
    merge = cmds.add_parser("merge", category="create/modify/delete", help="merge two datasets")
    add_argument(merge, "dsname")
    add_argument(merge, "dsname", argname="name2", help="name of the dataset to merge")
    merge.add_argument("-n", "--new-name", help="name for the new merged dataset",
                       note="if None, the original dataset is overwritten")
    add_argument(merge, "n-jobs")
    plot = cmds.add_parser("plot", category="read", help="plot something about the dataset")
    pcmds = plot.add_subparsers(dest="subcommand", help="command to be executed")
    plot_char = pcmds.add_parser("characteristic", help="plot reduced data highlighting a characteristic")
    add_argument(plot_char, "dsname")
    plot_char.add_argument("characteristic", type=characteristic_identifier, help="characteristic/feature identifier",
                           note="by 'characteristic', it is meant either executable metadata or feature")
    add_argument(plot_char, "reduction-algorithm", "binary", "ncomponents", "perplexity", "title")
    plot_feat = pcmds.add_parser("features", help="distribution of one or multiple features (bar chart)")
<<<<<<< HEAD
    add_argument(plot_feat, "dsname", "feature", "multiclass")
    plot_feat.add_argument("-t", "--title", help="title for the visualization",
                       note="if None, the title is automatically generated")
=======
    add_argument(plot_feat, "dsname", "feature")
    plot_feat_ = plot_feat.add_mutually_exclusive_group()
    add_argument(plot_feat_, "multiclass")
    plot_feat.add_argument("-n", "--num-values", default=0, type=ts.pos_int, note="0 means all",
                           help="limit number of most occurring distict feature values in plot")
    add_argument(plot_feat_, "true-class")
    add_argument(plot_feat, "title")
>>>>>>> 013e11ef
    figure_options(plot_feat)
    plot_featcomp = pcmds.add_parser("features-compare", help="compare feature difference with other datasets")
    add_argument(plot_featcomp, "dsname", "feature", "aggregate", "datasets", "max-features", "title",
                 max_feats_with="largest difference")
    figure_options(plot_featcomp)
    plot_ig = pcmds.add_parser("infogain", help="sorted distribution of information gains for the selected features "
                                                "(bar chart)")
    add_argument(plot_ig, "dsname", "feature", "multiclass", "max-features", "title",
                 max_feats_with="highest information gain")
    figure_options(plot_ig)
    plot_igcomp = pcmds.add_parser("infogain-compare", help="compare information gain difference between this dataset "
                                                            "and others")
    add_argument(plot_igcomp, "dsname", "feature", "aggregate", "datasets", "multiclass", "max-features", "title",
                 max_feats_with="highest information gain")
    figure_options(plot_igcomp)
    plot_lab = pcmds.add_parser("labels", help="distribution of labels in the dataset (pie chart)")
    add_argument(plot_lab, "dsname", "title")
    figure_options(plot_lab)
    plot_samp = pcmds.add_parser("samples", help="plot each executable from the target dataset")
    add_argument(plot_samp, "dsname")
    figure_options(plot_samp)
    plot_samp.add_argument("-n", type=ts.pos_int, help="plot only N samples")
    add_argument(plot_samp, "query", "title")
    preproc = cmds.add_parser("preprocess", category="read", help="preprocess the input dataset given preprocessors")
    add_argument(preproc, "dsname")
    add_argument(preproc, "n-jobs")
    preproc.add_argument("-p", "--preprocessor", action="extend", nargs="*", choices=PREPROCESSORS.keys(), help=pp_help)
    add_argument(preproc, "query")
    purge = cmds.add_parser("purge", category="create/modify/delete", help="purge a dataset")
    add_argument(purge, "dsname", force=True, note="use 'all' to purge all datasets or '*' to select a part of them")
    purge.add_argument("-b", "--backup", action="store_true", help="only purge backups")
    remove = add_argument(cmds.add_parser("remove", category="create/modify/delete",
                                          help="remove executables from a dataset"), "dsname")
    add_argument(remove, "query")
    rename = cmds.add_parser("rename", category="create/modify/delete", help="rename a dataset")
    add_argument(rename, "dsname", "dsname2")
    revert = add_argument(cmds.add_parser("revert", category="create/modify/delete",
                                          help="revert a dataset to its previous state"), "dsname")
    revert.add_argument("-i", "--init", action="store_true", help="revert up to initial state",
                        note="this removes all backups")
    select = cmds.add_parser("select", category="create/modify/delete", help="select a subset of the dataset")
    add_argument(select, "dsname", "dsname2", "number", "query")
    select.add_argument("-s", "--split", action="store_true", help="split original dataset by removing the selected samples from the original")
    show = add_argument(cmds.add_parser("show", category="read", help="get an overview of the dataset"), "dsname")
    show.add_argument("-l", "--limit", default=10, type=int, help="number of executables to be displayed per format")
    show.add_argument("--per-format", action="store_true", help="display statistics per format")
    update = cmds.add_parser("update", category="create/modify/delete", help="update a dataset with new executables")
    add_argument(update, "dsname", force=True)
    add_argument(update, "detect")
    update.add_argument("-f", "--formats", type=ts.values_list, default="All", help="list of formats to be considered")
    add_argument(update, "labels")
    add_argument(update, "number", dest="n")
    update.add_argument("-r", "--refresh", action="store_true", help="refresh labels of already existing executables")
    update.add_argument("-s", "--source-dir", action="extend", nargs="*", type=lambda p: ts.Path(p, expand=True),
                        help="executables source directory to be included")
    view = cmds.add_parser("view", category="read", help="view executables filtered from a dataset")
    add_argument(view, "dsname", "query")
    initialize(noargs_action="usage")
    configure_logging(args.verbose)
    if args.command == "plot" and args.subcommand == "features" and len(args.feature) == 0:
        logger.warning("No feature selected")
        sys.exit(0)
    # prepare parsed arguments
    args.load = getattr(args, "name", None) is not None and args.command not in ["ingest", "list", "purge"]
    set_yaml(args)
    # now execute
    if args.command == "ingest":
        args.rename_func = RENAME_FUNCTIONS[args.rename]
    ds = Dataset(**vars(args))
    getattr(ds, args.command)(**vars(args))
    # it may occur that packing fails with a silenced error and that the related executable file remains in the
    #  files subfolder of the dataset while not handled in data.csv, hence creating an inconsistency ;
    #  fixing the dataset right after the make command allows to avoid this inconsistency
    if args.command == "make":
        ds.fix()
<|MERGE_RESOLUTION|>--- conflicted
+++ resolved
@@ -136,11 +136,6 @@
                            note="by 'characteristic', it is meant either executable metadata or feature")
     add_argument(plot_char, "reduction-algorithm", "binary", "ncomponents", "perplexity", "title")
     plot_feat = pcmds.add_parser("features", help="distribution of one or multiple features (bar chart)")
-<<<<<<< HEAD
-    add_argument(plot_feat, "dsname", "feature", "multiclass")
-    plot_feat.add_argument("-t", "--title", help="title for the visualization",
-                       note="if None, the title is automatically generated")
-=======
     add_argument(plot_feat, "dsname", "feature")
     plot_feat_ = plot_feat.add_mutually_exclusive_group()
     add_argument(plot_feat_, "multiclass")
@@ -148,7 +143,6 @@
                            help="limit number of most occurring distict feature values in plot")
     add_argument(plot_feat_, "true-class")
     add_argument(plot_feat, "title")
->>>>>>> 013e11ef
     figure_options(plot_feat)
     plot_featcomp = pcmds.add_parser("features-compare", help="compare feature difference with other datasets")
     add_argument(plot_featcomp, "dsname", "feature", "aggregate", "datasets", "max-features", "title",
