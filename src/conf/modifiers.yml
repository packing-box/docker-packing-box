--- conflicted
+++ resolved
@@ -1,11 +1,6 @@
 replace_one_section_name_with_random_bytes:
-<<<<<<< HEAD
-  apply:  false
-  result: section_name(choice(sections).name, randstr())
-=======
   result: 
     PE: section_name(choice(sections), randstr())
->>>>>>> 864df2ac
 
 replace_text_with_null_bytes:
   result:
