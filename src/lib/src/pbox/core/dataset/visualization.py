--- conflicted
+++ resolved
@@ -58,11 +58,7 @@
 
 
 @save_figure
-<<<<<<< HEAD
-def _features_bar_chart(dataset, feature=None, num_values=None, multiclass=False, scaler=None, **kw):
-=======
-def _features_bar_chart(dataset, feature=None, multiclass=False, scaler=None, true_class=None, **kw):
->>>>>>> 4de00bf8
+def _features_bar_chart(dataset, feature=None, num_values=None, multiclass=False, scaler=None, true_class=None, **kw):
     """ Plot the distribution of the given feature or multiple features combined. """
     l = dataset.logger
     if feature is None:
