--- conflicted
+++ resolved
@@ -167,11 +167,7 @@
               for k in counts.keys()]
     plt.rcParams['font.family'] = ["serif"]
     plt.figure(figsize=(6, (len(title.splitlines()) * 24 + 11 * len(counts) + 120) / 80))
-<<<<<<< HEAD
-    plt.title(kw.get('title') or title, pad=20, fontweight="bold", fontsize=16)
-=======
-    plt.title(title, pad=20, fontweight="bold", fontsize=16, wrap=True)
->>>>>>> 013e11ef
+    plt.title(kw.get('title') or title, pad=20, fontweight="bold", fontsize=16, wrap=True)
     plt.xlabel(x_label, fontdict={'size': 14})
     plt.ylabel(y_label, fontdict={'size': 14})
     starts = [0 for i in range(len(values[0]))]
