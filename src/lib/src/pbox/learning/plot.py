--- conflicted
+++ resolved
@@ -1,14 +1,11 @@
 # -*- coding: UTF-8 -*-
 from tinyscript.helpers import ints2hex, lazy_load_module, Path
-<<<<<<< HEAD
 from sklearn.feature_selection import mutual_info_classif
 from sklearn.metrics import mutual_info_score
 from sklearn.preprocessing import StandardScaler
 from sklearn.neighbors import KNeighborsClassifier
 import numpy as np
 import seaborn
-=======
->>>>>>> ab296178
 
 from ..common.config import *
 from ..common.utils import *
@@ -185,12 +182,8 @@
     feats = feats[feats['label'] != NOT_LABELLED] # skip not-labelled samples
     labels = feats['label'] if multiclass else feats['label'] == NOT_PACKED
     feats = feats[feature]
-<<<<<<< HEAD
     
     info = mutual_info_classif(feats, labels, n_neighbors=5)
-=======
-    info = mutual_info_classif(feats, labels)
->>>>>>> ab296178
     if max_features is None or max_features > len(feature):
         max_features = len(feature)
     l.debug("plotting figure...")
